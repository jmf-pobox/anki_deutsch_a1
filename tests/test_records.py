"""
Tests for Record types in the Clean Pipeline Architecture.

This module tests the pure data container records that represent structured CSV data.
"""

import pytest

from langlearn.models.records import (
    RECORD_TYPE_REGISTRY,
    AdjectiveRecord,
    AdverbRecord,
    BaseRecord,
    NegationRecord,
    NounRecord,
<<<<<<< HEAD
    PhraseRecord,
=======
    PrepositionRecord,
>>>>>>> 32d1a898
    VerbConjugationRecord,
    VerbImperativeRecord,
    VerbRecord,
    create_record,
)


class TestBaseRecord:
    """Test BaseRecord abstract interface."""

    def test_base_record_is_abstract(self) -> None:
        """Test that BaseRecord cannot be instantiated directly."""
        # Check that BaseRecord is abstract (has abstract methods)
        assert hasattr(BaseRecord, "__abstractmethods__")
        assert len(BaseRecord.__abstractmethods__) > 0


class TestNounRecord:
    """Test NounRecord data container."""

    @pytest.fixture
    def sample_noun_fields(self) -> list[str]:
        """Sample noun CSV fields."""
        return [
            "Katze",  # noun
            "die",  # article
            "cat",  # english
            "Katzen",  # plural
            "Die Katze ist süß.",  # example
            "Tier, Haustier",  # related
        ]

    def test_noun_record_creation_complete(self, sample_noun_fields: list[str]) -> None:
        """Test creating NounRecord with all fields."""
        record = NounRecord.from_csv_fields(sample_noun_fields)

        assert record.noun == "Katze"
        assert record.article == "die"
        assert record.english == "cat"
        assert record.plural == "Katzen"
        assert record.example == "Die Katze ist süß."
        assert record.related == "Tier, Haustier"

        # Media fields should be None by default
        assert record.image is None
        assert record.word_audio is None
        assert record.example_audio is None

    def test_noun_record_creation_minimal(self) -> None:
        """Test creating NounRecord with minimum required fields."""
        fields = ["Hund", "der", "dog", "Hunde", "Der Hund bellt.", ""]
        record = NounRecord.from_csv_fields(fields)

        assert record.noun == "Hund"
        assert record.article == "der"
        assert record.english == "dog"
        assert record.plural == "Hunde"
        assert record.example == "Der Hund bellt."
        assert record.related == ""

    def test_noun_record_insufficient_fields(self) -> None:
        """Test NounRecord creation with insufficient fields."""
        fields = ["Katze", "die", "cat"]  # Only 3 fields, need 6

        with pytest.raises(ValueError, match="requires at least 6 fields"):
            NounRecord.from_csv_fields(fields)

    def test_noun_record_whitespace_handling(self) -> None:
        """Test that whitespace is stripped from fields."""
        fields = [" Katze ", "  die  ", " cat ", " Katzen ", " Example ", " Related "]
        record = NounRecord.from_csv_fields(fields)

        assert record.noun == "Katze"
        assert record.article == "die"
        assert record.english == "cat"
        assert record.plural == "Katzen"
        assert record.example == "Example"
        assert record.related == "Related"

    def test_noun_record_to_dict(self, sample_noun_fields: list[str]) -> None:
        """Test converting NounRecord to dictionary."""
        record = NounRecord.from_csv_fields(sample_noun_fields)
        record.image = "<img src='cat.jpg'>"
        record.word_audio = "[sound:cat.mp3]"
        record.example_audio = "[sound:example.mp3]"

        result = record.to_dict()

        expected = {
            "noun": "Katze",
            "article": "die",
            "english": "cat",
            "plural": "Katzen",
            "example": "Die Katze ist süß.",
            "related": "Tier, Haustier",
            "image": "<img src='cat.jpg'>",
            "word_audio": "[sound:cat.mp3]",
            "example_audio": "[sound:example.mp3]",
        }
        assert result == expected

    def test_noun_record_field_count(self) -> None:
        """Test expected field count for nouns."""
        assert NounRecord.get_expected_field_count() == 6

    def test_noun_record_field_names(self) -> None:
        """Test field names for nouns."""
        expected = ["noun", "article", "english", "plural", "example", "related"]
        assert NounRecord.get_field_names() == expected


class TestAdjectiveRecord:
    """Test AdjectiveRecord data container."""

    @pytest.fixture
    def sample_adjective_fields(self) -> list[str]:
        """Sample adjective CSV fields."""
        return [
            "schön",  # word
            "beautiful",  # english
            "Das ist schön.",  # example
            "schöner",  # comparative
            "am schönsten",  # superlative
        ]

    def test_adjective_record_creation_complete(
        self, sample_adjective_fields: list[str]
    ) -> None:
        """Test creating AdjectiveRecord with all fields."""
        record = AdjectiveRecord.from_csv_fields(sample_adjective_fields)

        assert record.word == "schön"
        assert record.english == "beautiful"
        assert record.example == "Das ist schön."
        assert record.comparative == "schöner"
        assert record.superlative == "am schönsten"

        # Media fields should be None by default
        assert record.image is None
        assert record.word_audio is None
        assert record.example_audio is None

    def test_adjective_record_creation_minimal(self) -> None:
        """Test creating AdjectiveRecord with minimum required fields."""
        fields = ["gut", "good", "Das ist gut.", "besser"]
        record = AdjectiveRecord.from_csv_fields(fields)

        assert record.word == "gut"
        assert record.english == "good"
        assert record.example == "Das ist gut."
        assert record.comparative == "besser"
        assert record.superlative == ""

    def test_adjective_record_insufficient_fields(self) -> None:
        """Test AdjectiveRecord creation with insufficient fields."""
        fields = ["schön", "beautiful"]  # Only 2 fields, need 4

        with pytest.raises(ValueError, match="requires at least 4 fields"):
            AdjectiveRecord.from_csv_fields(fields)

    def test_adjective_record_to_dict(self, sample_adjective_fields: list[str]) -> None:
        """Test converting AdjectiveRecord to dictionary."""
        record = AdjectiveRecord.from_csv_fields(sample_adjective_fields)
        record.image = "<img src='beautiful.jpg'>"

        result = record.to_dict()

        assert result["word"] == "schön"
        assert result["english"] == "beautiful"
        assert result["image"] == "<img src='beautiful.jpg'>"

    def test_adjective_record_field_count(self) -> None:
        """Test expected field count for adjectives."""
        assert AdjectiveRecord.get_expected_field_count() == 5

    def test_adjective_record_field_names(self) -> None:
        """Test field names for adjectives."""
        expected = ["word", "english", "example", "comparative", "superlative"]
        assert AdjectiveRecord.get_field_names() == expected


class TestAdverbRecord:
    """Test AdverbRecord data container."""

    @pytest.fixture
    def sample_adverb_fields(self) -> list[str]:
        """Sample adverb CSV fields."""
        return [
            "hier",  # word
            "here",  # english
            "location",  # type
            "Ich bin hier.",  # example
        ]

    def test_adverb_record_creation(self, sample_adverb_fields: list[str]) -> None:
        """Test creating AdverbRecord."""
        record = AdverbRecord.from_csv_fields(sample_adverb_fields)

        assert record.word == "hier"
        assert record.english == "here"
        assert record.type == "location"
        assert record.example == "Ich bin hier."

        # Media fields should be None by default
        assert record.image is None
        assert record.word_audio is None
        assert record.example_audio is None

    def test_adverb_record_insufficient_fields(self) -> None:
        """Test AdverbRecord creation with insufficient fields."""
        fields = ["hier", "here"]  # Only 2 fields, need 4

        with pytest.raises(ValueError, match="requires at least 4 fields"):
            AdverbRecord.from_csv_fields(fields)

    def test_adverb_record_to_dict(self, sample_adverb_fields: list[str]) -> None:
        """Test converting AdverbRecord to dictionary."""
        record = AdverbRecord.from_csv_fields(sample_adverb_fields)

        result = record.to_dict()

        expected = {
            "word": "hier",
            "english": "here",
            "type": "location",
            "example": "Ich bin hier.",
            "image": None,
            "word_audio": None,
            "example_audio": None,
        }
        assert result == expected

    def test_adverb_record_field_count(self) -> None:
        """Test expected field count for adverbs."""
        assert AdverbRecord.get_expected_field_count() == 4

    def test_adverb_record_field_names(self) -> None:
        """Test field names for adverbs."""
        expected = ["word", "english", "type", "example"]
        assert AdverbRecord.get_field_names() == expected


class TestNegationRecord:
    """Test NegationRecord data container."""

    @pytest.fixture
    def sample_negation_fields(self) -> list[str]:
        """Sample negation CSV fields."""
        return [
            "nicht",  # word
            "not",  # english
            "general",  # type
            "Das ist nicht gut.",  # example
        ]

    def test_negation_record_creation(self, sample_negation_fields: list[str]) -> None:
        """Test creating NegationRecord."""
        record = NegationRecord.from_csv_fields(sample_negation_fields)

        assert record.word == "nicht"
        assert record.english == "not"
        assert record.type == "general"
        assert record.example == "Das ist nicht gut."

        # Media fields should be None by default
        assert record.image is None
        assert record.word_audio is None
        assert record.example_audio is None

    def test_negation_record_insufficient_fields(self) -> None:
        """Test NegationRecord creation with insufficient fields."""
        fields = ["nicht", "not"]  # Only 2 fields, need 4

        with pytest.raises(ValueError, match="requires at least 4 fields"):
            NegationRecord.from_csv_fields(fields)

    def test_negation_record_to_dict(self, sample_negation_fields: list[str]) -> None:
        """Test converting NegationRecord to dictionary."""
        record = NegationRecord.from_csv_fields(sample_negation_fields)

        result = record.to_dict()

        expected = {
            "word": "nicht",
            "english": "not",
            "type": "general",
            "example": "Das ist nicht gut.",
            "image": None,
            "word_audio": None,
            "example_audio": None,
        }
        assert result == expected

    def test_negation_record_field_count(self) -> None:
        """Test expected field count for negations."""
        assert NegationRecord.get_expected_field_count() == 4

    def test_negation_record_field_names(self) -> None:
        """Test field names for negations."""
        expected = ["word", "english", "type", "example"]
        assert NegationRecord.get_field_names() == expected


class TestRecordTypeRegistry:
    """Test record type registry and factory function."""

    def test_registry_contains_all_types(self) -> None:
        """Test that registry contains all expected record types."""
        expected_types = {
            "noun",
            "adjective",
            "adverb",
            "negation",
            "verb",
<<<<<<< HEAD
            "phrase",
=======
            "preposition",
>>>>>>> 32d1a898
            "verb_conjugation",
            "verb_imperative",
        }
        assert set(RECORD_TYPE_REGISTRY.keys()) == expected_types

        assert RECORD_TYPE_REGISTRY["noun"] == NounRecord
        assert RECORD_TYPE_REGISTRY["adjective"] == AdjectiveRecord
        assert RECORD_TYPE_REGISTRY["adverb"] == AdverbRecord
        assert RECORD_TYPE_REGISTRY["negation"] == NegationRecord
        assert RECORD_TYPE_REGISTRY["verb"] == VerbRecord
<<<<<<< HEAD
        assert RECORD_TYPE_REGISTRY["phrase"] == PhraseRecord
=======
        assert RECORD_TYPE_REGISTRY["preposition"] == PrepositionRecord
>>>>>>> 32d1a898
        assert RECORD_TYPE_REGISTRY["verb_conjugation"] == VerbConjugationRecord
        assert RECORD_TYPE_REGISTRY["verb_imperative"] == VerbImperativeRecord

    def test_create_record_noun(self) -> None:
        """Test creating noun record via factory function."""
        fields = ["Katze", "die", "cat", "Katzen", "Example", "Related"]
        record = create_record("noun", fields)

        assert isinstance(record, NounRecord)
        assert record.noun == "Katze"
        assert record.article == "die"

    def test_create_record_adjective(self) -> None:
        """Test creating adjective record via factory function."""
        fields = ["schön", "beautiful", "Example", "schöner", "am schönsten"]
        record = create_record("adjective", fields)

        assert isinstance(record, AdjectiveRecord)
        assert record.word == "schön"
        assert record.english == "beautiful"

    def test_create_record_adverb(self) -> None:
        """Test creating adverb record via factory function."""
        fields = ["hier", "here", "location", "Example"]
        record = create_record("adverb", fields)

        assert isinstance(record, AdverbRecord)
        assert record.word == "hier"
        assert record.type == "location"

    def test_create_record_verb(self) -> None:
        """Test creating verb record via factory function."""
        fields = [
            "arbeiten",
            "to work",
            "arbeite",
            "arbeitest",
            "arbeitet",
            "hat gearbeitet",
            "Ich arbeite bei Siemens.",
        ]
        record = create_record("verb", fields)

        assert isinstance(record, VerbRecord)
        assert record.verb == "arbeiten"
        assert record.english == "to work"
        assert record.present_ich == "arbeite"
        assert record.present_du == "arbeitest"
        assert record.present_er == "arbeitet"
        assert record.perfect == "hat gearbeitet"
        assert record.example == "Ich arbeite bei Siemens."

<<<<<<< HEAD
    def test_create_record_phrase(self) -> None:
        """Test creating phrase record via factory function."""
        fields = [
            "Guten Morgen!",
            "Good morning!",
            "Morning greeting (until about 11 AM)",
            "Guten Tag! Guten Abend!",
        ]
        record = create_record("phrase", fields)

        assert isinstance(record, PhraseRecord)
        assert record.phrase == "Guten Morgen!"
        assert record.english == "Good morning!"
        assert record.context == "Morning greeting (until about 11 AM)"
        assert record.related == "Guten Tag! Guten Abend!"
=======
    def test_create_record_preposition(self) -> None:
        """Test creating preposition record via factory function."""
        fields = [
            "in",
            "in",
            "Accusative/Dative",
            "Ich gehe in die Schule.",
            "Ich bin in der Schule.",
        ]
        record = create_record("preposition", fields)

        assert isinstance(record, PrepositionRecord)
        assert record.preposition == "in"
        assert record.english == "in"
        assert record.case == "Accusative/Dative"
        assert record.example1 == "Ich gehe in die Schule."
        assert record.example2 == "Ich bin in der Schule."
>>>>>>> 32d1a898

    def test_create_record_negation(self) -> None:
        """Test creating negation record via factory function."""
        fields = ["nicht", "not", "general", "Example"]
        record = create_record("negation", fields)

        assert isinstance(record, NegationRecord)
        assert record.word == "nicht"
        assert record.type == "general"

    def test_create_record_unknown_type(self) -> None:
        """Test creating record with unknown type."""
        fields = ["test", "test"]

        with pytest.raises(ValueError, match="Unknown model type: unknown"):
            create_record("unknown", fields)

    def test_create_record_invalid_fields(self) -> None:
        """Test creating record with invalid fields."""
        fields = ["insufficient"]

        with pytest.raises(ValueError, match="requires at least"):
            create_record("noun", fields)


class TestRecordDataIntegrity:
    """Test record data integrity and validation."""

    def test_pydantic_validation_noun(self) -> None:
        """Test Pydantic validation for noun records."""
        # Test with valid data
        record = NounRecord(
            noun="Test",
            article="der",
            english="test",
            plural="Tests",
            example="Example",
            related="Related",
        )
        assert record.noun == "Test"

        # Test valid empty values are allowed for noun records
        record_empty = NounRecord(
            noun="Test",
            article="der",
            english="test",
            plural="Tests",
            example="Example",
        )
        assert record_empty.noun == "Test"

    def test_record_immutability(self) -> None:
        """Test that records can be modified after creation (they're not frozen)."""
        fields = ["Katze", "die", "cat", "Katzen", "Example", "Related"]
        record = create_record("noun", fields)

        # Should be able to modify media fields after creation
        record.image = "<img src='test.jpg'>"
        record.word_audio = "[sound:test.mp3]"

        assert record.image == "<img src='test.jpg'>"
        assert record.word_audio == "[sound:test.mp3]"

    def test_record_serialization(self) -> None:
        """Test that records can be serialized to JSON."""
        fields = ["schön", "beautiful", "Example", "schöner", "am schönsten"]
        record = create_record("adjective", fields)

        # Should be serializable
        json_data = record.model_dump()
        assert json_data["word"] == "schön"
        assert json_data["english"] == "beautiful"

        # Should be deserializable
        new_record = AdjectiveRecord(**json_data)
        assert new_record.word == record.word
        assert new_record.english == record.english<|MERGE_RESOLUTION|>--- conflicted
+++ resolved
@@ -13,11 +13,8 @@
     BaseRecord,
     NegationRecord,
     NounRecord,
-<<<<<<< HEAD
     PhraseRecord,
-=======
     PrepositionRecord,
->>>>>>> 32d1a898
     VerbConjugationRecord,
     VerbImperativeRecord,
     VerbRecord,
@@ -332,11 +329,8 @@
             "adverb",
             "negation",
             "verb",
-<<<<<<< HEAD
             "phrase",
-=======
             "preposition",
->>>>>>> 32d1a898
             "verb_conjugation",
             "verb_imperative",
         }
@@ -347,11 +341,8 @@
         assert RECORD_TYPE_REGISTRY["adverb"] == AdverbRecord
         assert RECORD_TYPE_REGISTRY["negation"] == NegationRecord
         assert RECORD_TYPE_REGISTRY["verb"] == VerbRecord
-<<<<<<< HEAD
         assert RECORD_TYPE_REGISTRY["phrase"] == PhraseRecord
-=======
         assert RECORD_TYPE_REGISTRY["preposition"] == PrepositionRecord
->>>>>>> 32d1a898
         assert RECORD_TYPE_REGISTRY["verb_conjugation"] == VerbConjugationRecord
         assert RECORD_TYPE_REGISTRY["verb_imperative"] == VerbImperativeRecord
 
@@ -404,23 +395,6 @@
         assert record.perfect == "hat gearbeitet"
         assert record.example == "Ich arbeite bei Siemens."
 
-<<<<<<< HEAD
-    def test_create_record_phrase(self) -> None:
-        """Test creating phrase record via factory function."""
-        fields = [
-            "Guten Morgen!",
-            "Good morning!",
-            "Morning greeting (until about 11 AM)",
-            "Guten Tag! Guten Abend!",
-        ]
-        record = create_record("phrase", fields)
-
-        assert isinstance(record, PhraseRecord)
-        assert record.phrase == "Guten Morgen!"
-        assert record.english == "Good morning!"
-        assert record.context == "Morning greeting (until about 11 AM)"
-        assert record.related == "Guten Tag! Guten Abend!"
-=======
     def test_create_record_preposition(self) -> None:
         """Test creating preposition record via factory function."""
         fields = [
@@ -438,7 +412,22 @@
         assert record.case == "Accusative/Dative"
         assert record.example1 == "Ich gehe in die Schule."
         assert record.example2 == "Ich bin in der Schule."
->>>>>>> 32d1a898
+
+    def test_create_record_phrase(self) -> None:
+        """Test creating phrase record via factory function."""
+        fields = [
+            "Guten Morgen!",
+            "Good morning!",
+            "Morning greeting (until about 11 AM)",
+            "Guten Tag! Guten Abend!",
+        ]
+        record = create_record("phrase", fields)
+
+        assert isinstance(record, PhraseRecord)
+        assert record.phrase == "Guten Morgen!"
+        assert record.english == "Good morning!"
+        assert record.context == "Morning greeting (until about 11 AM)"
+        assert record.related == "Guten Tag! Guten Abend!"
 
     def test_create_record_negation(self) -> None:
         """Test creating negation record via factory function."""
