"""Official Anki library backend implementation for deck generation."""

import hashlib
import logging
import os
import shutil
import tempfile
from pathlib import Path
from typing import Any

from anki.collection import Collection
from anki.decks import DeckId
from anki.models import NotetypeId

from langlearn.models.adjective import Adjective
from langlearn.models.adverb import Adverb, AdverbType
from langlearn.models.model_factory import ModelFactory
from langlearn.models.negation import Negation, NegationType
from langlearn.models.noun import Noun
<<<<<<< HEAD
from langlearn.models.phrase import Phrase
=======
from langlearn.models.preposition import Preposition
>>>>>>> 32d1a898
from langlearn.models.records import create_record
from langlearn.models.verb import Verb
from langlearn.protocols import MediaServiceProtocol
from langlearn.services.audio import AudioService
from langlearn.services.domain_media_generator import DomainMediaGenerator
from langlearn.services.media_enricher import StandardMediaEnricher
from langlearn.services.media_service import MediaGenerationConfig, MediaService
from langlearn.services.pexels_service import PexelsService

from .base import DeckBackend, MediaFile, NoteType

logger = logging.getLogger(__name__)


class AnkiBackend(DeckBackend):
    """Deck backend using the official Anki library.

    Phase 2 implementation: Uses real Anki Collection for deck generation.
    Creates actual .apkg files that can be imported into Anki.
    """

    def __init__(
        self,
        deck_name: str,
        description: str = "",
        media_service: MediaServiceProtocol | None = None,
    ) -> None:
        """Initialize the official Anki backend.

        Args:
            deck_name: Name of the deck to create
            description: Optional description for the deck
            media_service: Optional MediaServiceProtocol for media generation
        """
        super().__init__(deck_name, description)

        # Create temporary collection file
        self._temp_dir = tempfile.mkdtemp()
        self._collection_path = os.path.join(self._temp_dir, "collection.anki2")

        # Initialize Anki collection
        self._collection = Collection(self._collection_path)

        # Create the main deck
        main_deck_id = self._collection.decks.add_normal_deck_with_name(deck_name).id
        self._main_deck_id: DeckId = DeckId(main_deck_id)
        self._deck_id: DeckId = self._main_deck_id

        # Track subdecks and current deck
        self._subdeck_map: dict[str, DeckId] = {}  # full_deck_name -> DeckId
        self._current_subdeck_name: str | None = None

        # Track note types
        self._note_type_map: dict[str, NotetypeId] = {}
        self._next_note_type_id = 1

        # Project root and media directories
        self._project_root = Path(
            os.path.abspath(os.path.join(os.path.dirname(__file__), "..", "..", ".."))
        )

        # Initialize services with dependency injection
        if media_service is None:
            from typing import cast

            audio_service = AudioService(
                output_dir=str(self._project_root / "data" / "audio")
            )
            pexels_service = PexelsService()
            config = MediaGenerationConfig()
            media_service = cast(
                "MediaServiceProtocol",
                MediaService(audio_service, pexels_service, config, self._project_root),
            )

        self._media_service = media_service

        # Create domain media generator for field processing delegation
        # Only create if we have a concrete MediaService (not just protocol)
        self._domain_media_generator: DomainMediaGenerator | None = None
        if isinstance(self._media_service, MediaService):
            self._domain_media_generator = DomainMediaGenerator(self._media_service)

        # Create MediaEnricher for Clean Pipeline Architecture
        self._media_enricher = StandardMediaEnricher(
            self._media_service,
            audio_base_path=self._project_root / "data" / "audio",
            image_base_path=self._project_root / "data" / "images",
        )

        # Media generation statistics (kept for backward compatibility)
        self._media_generation_stats = {
            "audio_generated": 0,
            "audio_reused": 0,
            "images_downloaded": 0,
            "images_reused": 0,
            "generation_errors": 0,
        }

        # Set up media directories
        self._audio_dir = self._project_root / "data" / "audio"
        self._images_dir = self._project_root / "data" / "images"
        self._audio_dir.mkdir(parents=True, exist_ok=True)
        self._images_dir.mkdir(parents=True, exist_ok=True)

    @property
    def _audio_service(self) -> AudioService:
        """Backward compatibility property for tests."""
        if not isinstance(self._media_service, MediaService):
            raise ValueError("MediaService must be available for audio operations")
        return self._media_service._audio_service

    @property
    def _pexels_service(self) -> PexelsService:
        """Backward compatibility property for tests."""
        if not isinstance(self._media_service, MediaService):
            raise ValueError("MediaService must be available for image operations")
        return self._media_service._pexels_service

    def __del__(self) -> None:
        """Clean up temporary files."""
        if hasattr(self, "_temp_dir") and os.path.exists(self._temp_dir):
            shutil.rmtree(self._temp_dir, ignore_errors=True)

    def create_note_type(self, note_type: NoteType) -> str:
        """Create a note type and return its ID.

        Args:
            note_type: The note type to create

        Returns:
            Unique identifier for the created note type
        """
        # Create Anki note type
        notetype = self._collection.models.new(note_type.name)

        # Add fields
        for field_name in note_type.fields:
            field = self._collection.models.new_field(field_name)
            self._collection.models.add_field(notetype, field)

        # Add templates
        for template in note_type.templates:
            card_template = self._collection.models.new_template(template.name)
            card_template["qfmt"] = template.front_html
            card_template["afmt"] = template.back_html
            self._collection.models.add_template(notetype, card_template)

        # Set CSS
        if note_type.templates:
            notetype["css"] = note_type.templates[0].css

        # Add to collection
        changes_with_id = self._collection.models.add(notetype)
        actual_notetype_id = changes_with_id.id

        # Map our ID to Anki's ID
        our_id = str(self._next_note_type_id)
        self._note_type_map[our_id] = NotetypeId(actual_notetype_id)
        self._next_note_type_id += 1

        return our_id

    def create_subdeck(self, full_deck_name: str) -> DeckId:
        """Create a subdeck and return its ID.

        Args:
            full_deck_name: Full deck name with "::" separator (e.g., "Main::Nouns")

        Returns:
            DeckId of the created subdeck
        """
        if full_deck_name not in self._subdeck_map:
            subdeck_id = self._collection.decks.add_normal_deck_with_name(
                full_deck_name
            ).id
            self._subdeck_map[full_deck_name] = DeckId(subdeck_id)
            logger.info(f"Created subdeck: {full_deck_name}")

        return self._subdeck_map[full_deck_name]

    def set_current_subdeck(self, full_deck_name: str | None) -> None:
        """Set the current subdeck for note additions.

        Args:
            full_deck_name: Full deck name, or None for main deck
        """
        if full_deck_name is None:
            # Reset to main deck
            self._deck_id = self._main_deck_id
            self._current_subdeck_name = None
        else:
            # Create subdeck if it doesn't exist and switch to it
            subdeck_id = self.create_subdeck(full_deck_name)
            self._deck_id = subdeck_id
            self._current_subdeck_name = full_deck_name

    def add_note(
        self,
        note_type_id: str,
        fields: list[str],
        tags: list[str] | None = None,
        skip_media_processing: bool = False,
    ) -> int:
        """Add a note to the deck.

        Args:
            note_type_id: ID of the note type to use
            fields: List of field values for the note
            tags: Optional list of tags for the note
            skip_media_processing: Skip media processing if fields are already processed

        Returns:
            The note ID
        """
        if note_type_id not in self._note_type_map:
            raise ValueError(f"Note type ID {note_type_id} not found")

        anki_notetype_id = self._note_type_map[note_type_id]

        # Process fields for media generation
        # (skip if already processed by card generators)
        if skip_media_processing:
            processed_fields = fields
            logger.info(
                "🔄 Skipping media processing (already processed by card generator)"
            )
        else:
            processed_fields = self._process_fields_with_media(note_type_id, fields)
        print(
            f"DEBUG: Final processed fields: "
            f"{[f[:30] + '...' if len(f) > 30 else f for f in processed_fields]}"
        )

        # Create note - need to get the notetype dict first
        notetype = self._collection.models.get(anki_notetype_id)
        if notetype is None:
            raise ValueError(f"Note type not found: {anki_notetype_id}")
        note = self._collection.new_note(notetype)
        for i, field_value in enumerate(processed_fields):
            if i < len(note.fields):
                note.fields[i] = field_value
                if "[sound:" in field_value:
                    print(f"DEBUG: Setting field {i} to audio: {field_value}")

        if tags:
            note.tags = tags

        self._collection.add_note(note, self._deck_id)
        return note.id

    def _process_fields_with_media(
        self, note_type_input: str, fields: list[str]
    ) -> list[str]:
        """Process fields using domain model delegation.

        Args:
            note_type_input: Either note type ID or note type name
            fields: Original field values

        Returns:
            Processed field values with media
        """
        try:
            # Determine if input is note type ID or name
            if note_type_input in self._note_type_map:
                # It's a note type ID, get the name
                anki_notetype_id = self._note_type_map[note_type_input]
                notetype = self._collection.models.get(anki_notetype_id)
                if notetype is None:
                    return fields
                note_type_name = notetype.get("name", "")
            else:
                # It's already a note type name (for backward compatibility with tests)
                note_type_name = note_type_input

            # Map note type name to record type for Clean Pipeline Architecture
            note_type_to_record_type = {
                "German Noun": "noun",
                "German Noun with Media": "noun",
                "German Adjective": "adjective",
                "German Adjective with Media": "adjective",
                "German Adverb": "adverb",
                "German Adverb with Media": "adverb",
                "German Negation": "negation",
                "German Negation with Media": "negation",
                "German Verb": "verb",
                "German Verb with Media": "verb",
<<<<<<< HEAD
                "German Phrase": "phrase",
                "German Phrase with Media": "phrase",
=======
                "German Preposition": "preposition",
                "German Preposition with Media": "preposition",
>>>>>>> 32d1a898
            }

            # Check if we support this note type with new architecture
            record_type = None
            for note_pattern, rec_type in note_type_to_record_type.items():
                if note_pattern.lower() in note_type_name.lower():
                    record_type = rec_type
                    break

            if record_type is not None:
                # Use Clean Pipeline Architecture
                logger.debug(f"Using Clean Pipeline Architecture for: {note_type_name}")
                try:
                    # Create record from fields
                    record = create_record(record_type, fields)

                    # Create domain model for business logic validation
                    domain_model = self._create_domain_model_from_record(
                        record, record_type
                    )

                    # Enrich record using MediaEnricher
                    enriched_record_dict = self._media_enricher.enrich_record(
                        record.to_dict(), domain_model
                    )

                    # Convert back to field list format for backward compatibility
                    # The specific field order depends on the record type
                    if record_type == "noun":
                        return [
                            enriched_record_dict["noun"],
                            enriched_record_dict["article"],
                            enriched_record_dict["english"],
                            enriched_record_dict["plural"],
                            enriched_record_dict["example"],
                            enriched_record_dict["related"],
                            enriched_record_dict.get("image", ""),
                            enriched_record_dict.get("word_audio", ""),
                            enriched_record_dict.get("example_audio", ""),
                        ]
                    elif record_type == "adjective":
                        return [
                            enriched_record_dict["word"],
                            enriched_record_dict["english"],
                            enriched_record_dict["example"],
                            enriched_record_dict["comparative"],
                            enriched_record_dict["superlative"],
                            enriched_record_dict.get("image", ""),
                            enriched_record_dict.get("word_audio", ""),
                            enriched_record_dict.get("example_audio", ""),
                        ]
                    elif record_type in ["adverb", "negation"]:
                        return [
                            enriched_record_dict["word"],
                            enriched_record_dict["english"],
                            enriched_record_dict["type"],
                            enriched_record_dict["example"],
                            enriched_record_dict.get("image", ""),
                            enriched_record_dict.get("word_audio", ""),
                            enriched_record_dict.get("example_audio", ""),
                        ]

                except Exception as record_error:
                    logger.warning(
                        f"Clean Pipeline Architecture failed for {note_type_name}: "
                        f"{record_error}"
                    )
                    # Fall back to old approach for backward compatibility

            # Fall back to old FieldProcessor approach for unsupported types or failures
            field_processor = ModelFactory.create_field_processor(note_type_name)
            if field_processor is not None and hasattr(
                field_processor, "process_fields_for_media_generation"
            ):
                logger.debug(f"Using legacy FieldProcessor for: {note_type_name}")
                if self._domain_media_generator is None:
                    logger.warning(
                        "No domain media generator available for FieldProcessor"
                    )
                    return fields
                return field_processor.process_fields_for_media_generation(
                    fields, self._domain_media_generator
                )
            else:
                # No processing available - unsupported note type
                logger.warning(
                    f"No processing available for: {note_type_name}. "
                    f"Returning fields unchanged."
                )
                return fields

        except Exception as e:
            logger.error(f"Error processing media for {note_type_input}: {e}")
            return fields

    def _create_domain_model_from_record(self, record: Any, record_type: str) -> Any:
        """Create domain model instance from record data."""
        if record_type == "noun":
            return Noun(
                noun=record.noun,
                article=record.article,
                english=record.english,
                plural=record.plural,
                example=record.example,
                related=record.related,
            )
        elif record_type == "adjective":
            return Adjective(
                word=record.word,
                english=record.english,
                example=record.example,
                comparative=record.comparative,
                superlative=record.superlative,
            )
        elif record_type == "adverb":
            return Adverb(
                word=record.word,
                english=record.english,
                type=AdverbType(record.type),
                example=record.example,
            )
        elif record_type == "negation":
            return Negation(
                word=record.word,
                english=record.english,
                type=NegationType(record.type),
                example=record.example,
            )
        elif record_type == "verb":
            return Verb(
                verb=record.verb,
                english=record.english,
                present_ich=record.present_ich,
                present_du=record.present_du,
                present_er=record.present_er,
                perfect=record.perfect,
                example=record.example,
            )
<<<<<<< HEAD
        elif record_type == "phrase":
            return Phrase(
                phrase=record.phrase,
                english=record.english,
                context=record.context,
                related=record.related,
=======
        elif record_type == "preposition":
            return Preposition(
                preposition=record.preposition,
                english=record.english,
                case=record.case,
                example1=record.example1,
                example2=record.example2,
>>>>>>> 32d1a898
            )
        else:
            raise ValueError(f"Unsupported record type: {record_type}")

    def _generate_or_get_audio(self, text: str) -> str | None:
        """Generate audio for text or return existing audio file path."""
        try:
            # Check if media service is available - using getattr to avoid
            # flow analysis issues
            media_service: MediaServiceProtocol | None = getattr(
                self, "_media_service", None
            )
            if media_service is None:
                return None
            result = media_service.generate_or_get_audio(text)

            # Update stats
            if result is not None:
                filename = f"{hashlib.md5(text.encode()).hexdigest()}.mp3"
                audio_path = self._audio_dir / filename
                if audio_path.exists():
                    self._media_generation_stats["audio_reused"] += 1
                else:
                    self._media_generation_stats["audio_generated"] += 1
            else:
                self._media_generation_stats["generation_errors"] += 1

            return result
        except Exception as e:
            print(f"Error generating audio for '{text}': {e}")
            self._media_generation_stats["generation_errors"] += 1
            return None

    def _generate_or_get_image(
        self, word: str, search_query: str | None = None, example_sentence: str = ""
    ) -> str | None:
        """Generate/download image for word or return existing image file path."""
        try:
            # Check if media service is available - using getattr to avoid
            # flow analysis issues
            media_service: MediaServiceProtocol | None = getattr(
                self, "_media_service", None
            )
            if media_service is None:
                return None
            result = media_service.generate_or_get_image(
                word, search_query, example_sentence
            )

            # Update stats
            if result is not None:
                image_path = self._images_dir / f"{word}.jpg"
                if image_path.exists():
                    self._media_generation_stats["images_reused"] += 1
                else:
                    self._media_generation_stats["images_downloaded"] += 1
            else:
                self._media_generation_stats["generation_errors"] += 1

            return result
        except Exception as e:
            print(f"Error downloading image for '{word}': {e}")
            self._media_generation_stats["generation_errors"] += 1
            return None

    def add_media_file(self, file_path: str, media_type: str = "") -> MediaFile:
        """Add a media file to the deck."""
        logger.info(
            f"🔧 AnkiBackend.add_media_file: '{file_path}' (media_type='{media_type}')"
        )

        if not os.path.exists(file_path):
            logger.error(f"❌ Media file not found: {file_path}")
            raise FileNotFoundError(f"Media file not found: {file_path}")

        # Copy to collection media directory
        filename = os.path.basename(file_path)
        logger.info(f"   📂 Copying to Anki collection: {filename}")
        self._collection.media.add_file(file_path)

        # Generate reference based on expected media type and file extension
        reference = filename
        file_ext = Path(file_path).suffix.lower()
        logger.info(f"   📄 File extension: '{file_ext}'")

        # Use media_type context to determine proper reference format
        audio_exts = [".mp3", ".wav", ".ogg"]
        image_exts = [".jpg", ".jpeg", ".png", ".gif"]

        if media_type == "audio" or (media_type == "" and file_ext in audio_exts):
            # Audio files should be wrapped in [sound:] format
            reference = f"[sound:{filename}]"
            logger.info(f"   🔊 Audio reference: '{reference}'")
        elif media_type == "image" or (media_type == "" and file_ext in image_exts):
            # Image files should be plain filename for <img> tags
            reference = filename
            logger.info(f"   🖼️ Image reference: '{reference}'")
        else:
            # Fallback: use extension-based detection but log warning
            if file_ext in audio_exts:
                reference = f"[sound:{filename}]"
                logger.warning(f"⚠️ Fallback to audio: '{reference}'")
                if media_type and media_type != "audio":
                    logger.warning(
                        f"Media type mismatch: expected '{media_type}', "
                        f"got audio file: {file_path}"
                    )
            elif file_ext in image_exts:
                reference = filename
                logger.warning(f"⚠️ Fallback to image: '{reference}'")
                if media_type and media_type != "image":
                    logger.warning(
                        f"Media type mismatch: expected '{media_type}', "
                        f"got image file: {file_path}"
                    )

        media_file = MediaFile(
            path=file_path, reference=reference, media_type=media_type
        )
        self._media_files.append(media_file)

        logger.info(
            f"   ✅ Created MediaFile: path='{media_file.path}', "
            f"reference='{media_file.reference}', "
            f"media_type='{media_file.media_type}'"
        )
        return media_file

    def export_deck(self, output_path: str) -> None:
        """Export the deck to a file."""
        from anki.exporting import AnkiPackageExporter

        exporter = AnkiPackageExporter(self._collection)
        exporter.did = self._deck_id
        exporter.include_media = True  # type: ignore[attr-defined]  # Anki API boundary - attribute may not exist in all versions

        logger.info(f"Exporting deck with {len(self._media_files)} media files")

        try:
            # Try the modern API first
            if hasattr(exporter, "export_to_file"):
                exporter.export_to_file(output_path)
            elif hasattr(exporter, "exportInto"):
                exporter.exportInto(output_path)
            else:
                # Fallback: use the collection export
                self._collection.export_anki_package(output_path, [self._deck_id], True)  # type: ignore[misc,arg-type]  # Anki API boundary - signature varies by version
        except Exception as e:
            logger.error(f"Export failed with error: {e}")
            # As a last resort, create a simple export
            import shutil

            shutil.copy2(self._collection_path, output_path)

    def get_stats(self) -> dict[str, Any]:
        """Get deck statistics."""
        stats: dict[str, Any] = {
            "deck_name": self.deck_name,
            "note_types_count": len(self._note_type_map),
            "notes_count": 0,
            "media_files_count": len(self._media_files),
        }

        # Add media generation statistics
        stats["media_generation_stats"] = self._media_generation_stats.copy()
        stats["media_generation_stats"]["total_media_generated"] = (
            self._media_generation_stats["audio_generated"]
            + self._media_generation_stats["images_downloaded"]
        )
        stats["media_generation_stats"]["total_media_reused"] = (
            self._media_generation_stats["audio_reused"]
            + self._media_generation_stats["images_reused"]
        )

        try:
            if self._collection.db is not None:
                stats["notes_count"] = self._collection.db.scalar(
                    "SELECT count() FROM notes"
                )
        except Exception:
            pass

        return stats<|MERGE_RESOLUTION|>--- conflicted
+++ resolved
@@ -17,11 +17,8 @@
 from langlearn.models.model_factory import ModelFactory
 from langlearn.models.negation import Negation, NegationType
 from langlearn.models.noun import Noun
-<<<<<<< HEAD
 from langlearn.models.phrase import Phrase
-=======
 from langlearn.models.preposition import Preposition
->>>>>>> 32d1a898
 from langlearn.models.records import create_record
 from langlearn.models.verb import Verb
 from langlearn.protocols import MediaServiceProtocol
@@ -310,13 +307,10 @@
                 "German Negation with Media": "negation",
                 "German Verb": "verb",
                 "German Verb with Media": "verb",
-<<<<<<< HEAD
                 "German Phrase": "phrase",
                 "German Phrase with Media": "phrase",
-=======
                 "German Preposition": "preposition",
                 "German Preposition with Media": "preposition",
->>>>>>> 32d1a898
             }
 
             # Check if we support this note type with new architecture
@@ -455,14 +449,13 @@
                 perfect=record.perfect,
                 example=record.example,
             )
-<<<<<<< HEAD
         elif record_type == "phrase":
             return Phrase(
                 phrase=record.phrase,
                 english=record.english,
                 context=record.context,
                 related=record.related,
-=======
+            )
         elif record_type == "preposition":
             return Preposition(
                 preposition=record.preposition,
@@ -470,7 +463,6 @@
                 case=record.case,
                 example1=record.example1,
                 example2=record.example2,
->>>>>>> 32d1a898
             )
         else:
             raise ValueError(f"Unsupported record type: {record_type}")
